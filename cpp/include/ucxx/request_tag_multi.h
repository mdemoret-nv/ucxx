/**
<<<<<<< HEAD
 * Copyright (c) 2022-2023, NVIDIA CORPORATION. All rights reserved.
 *
 * See file LICENSE for terms.
=======
 * SPDX-FileCopyrightText: Copyright (c) 2022-2023, NVIDIA CORPORATION & AFFILIATES.
 * SPDX-License-Identifier: BSD-3-Clause
>>>>>>> f1d33b5b
 */
#pragma once

#include <memory>
#include <mutex>
#include <string>
#include <vector>

#include <ucp/api/ucp.h>

#include <ucxx/buffer.h>
#include <ucxx/endpoint.h>
#include <ucxx/future.h>
#include <ucxx/request.h>
#include <ucxx/request_helper.h>

namespace ucxx {

struct BufferRequest {
  std::shared_ptr<Request> request{nullptr};  ///< The `ucxx::RequestTag` of a header or frame
  std::shared_ptr<std::string> stringBuffer{nullptr};  ///< Serialized `Header`
  Buffer* buffer{nullptr};  ///< Internally allocated buffer to receive a frame
};

typedef std::shared_ptr<BufferRequest> BufferRequestPtr;

class RequestTagMulti : public std::enable_shared_from_this<RequestTagMulti> {
 private:
  std::shared_ptr<Endpoint> _endpoint{nullptr};  ///< Endpoint that generated request
  bool _send{false};       ///< Whether this is a send (`true`) operation or recv (`false`)
  ucp_tag_t _tag{0};       ///< Tag to match
  size_t _totalFrames{0};  ///< The total number of frames handled by this request
  std::mutex _completedRequestsMutex;  ///< Mutex to control access to completed requests container
  std::vector<BufferRequest*> _completedRequests{};  ///< Requests that already completed
  ucs_status_t _status{UCS_INPROGRESS};              ///< Status of the multi-buffer request
  std::shared_ptr<Future> _future;  ///< Future to be notified when transfer of all frames complete

 public:
  std::vector<BufferRequestPtr> _bufferRequests{};  ///< Container of all requests posted
  bool _isFilled{false};                            ///< Whether the all requests have been posted

 private:
  RequestTagMulti() = delete;

  /**
   * @brief Protected constructor of a multi-buffer tag receive request.
   *
   * Construct multi-buffer tag receive request, registering the request to the
   * `std::shared_ptr<Endpoint>` parent so that it may be canceled if necessary. This
   * constructor is responsible for creating a Python future that can be later awaited
   * in Python asynchronous code, which is indenpendent of the Python futures used by
   * the underlying `ucxx::RequestTag` object, which will be invisible to the user. Once
   * the initial setup is complete, `callback()` is called to initiate receiving by posting
   * the first request to receive a header.
   *
   * @param[in] endpoint            the `std::shared_ptr<Endpoint>` parent component
   * @param[in] tag                 the tag to match.
   * @param[in] enablePythonFuture  whether a python future should be created and
   *                                subsequently notified.
   */
  RequestTagMulti(std::shared_ptr<Endpoint> endpoint,
                  const ucp_tag_t tag,
                  const bool enablePythonFuture);

  /**
   * @brief Protected constructor of a multi-buffer tag send request.
   *
   * Construct multi-buffer tag send request, registering the request to the
   * `std::shared_ptr<Endpoint>` parent so that it may be canceled if necessary. This
   * constructor is responsible for creating a Python future that can be later awaited
   * in Python asynchronous code, which is indenpendent of the Python futures used by
   * the underlying `ucxx::RequestTag` object, which will be invisible to the user. Once
   * the initial setup is complete, `send()` is called to post messages containing the
   * header(s) and frame(s).
   *
   * @param[in] endpoint            the `std::shared_ptr<Endpoint>` parent component
   * @param[in] buffer              a vector of raw pointers to the data frames to be sent.
   * @param[in] length              a vector of size in bytes of each frame to be sent.
   * @param[in] isCUDA              a vector of booleans (integers to prevent incoherence
   *                                with other vector types) indicating whether frame is
   *                                CUDA, to ensure proper memory allocation by the
   *                                receiver.
   * @param[in] tag                 the tag to match.
   * @param[in] enablePythonFuture  whether a python future should be created and
   *                                subsequently notified.
   */
  RequestTagMulti(std::shared_ptr<Endpoint> endpoint,
                  const std::vector<void*>& buffer,
                  const std::vector<size_t>& size,
                  const std::vector<int>& isCUDA,
                  const ucp_tag_t tag,
                  const bool enablePythonFuture);

  /**
   * @brief Receive all frames.
   *
   * Once the header(s) has(have) been received, receiving frames containing the actual data
   * is the next step. This method parses the header(s) and creates as many
   * `ucxx::RequestTag` objects as necessary, each one that will handle a single sending or
   * receiving a single frame.
   *
   * Finally, the object is marked as filled, meaning that all requests were already
   * scheduled and are waiting for completion.
   *
   * @throws std::runtime_error if called by a send request.
   */
  void recvFrames();

  /**
   * @brief Receive a message with header.
   *
   * Create the request to receive a message with header, setting
   * `ucxx::RequestTagMulti::callback` as the user-defined callback of `ucxx::RequestTag` to
   * handle the next request.
   *
   * @throws std::runtime_error if called by a send request.
   */
  void recvHeader();

  /**
   * @brief Send all header(s) and frame(s).
   *
   * Build header request(s) and send them, followed by requests to send all frame(s).
   *
   * @throws std::length_error  if the lengths of `buffer`, `size` and `isCUDA` do not
   *                            match.
   */
  void send(const std::vector<void*>& buffer,
            const std::vector<size_t>& size,
            const std::vector<int>& isCUDA);

 public:
  /**
   * @brief Enqueue a multi-buffer tag send operation.
   *
   * Initiate a multi-buffer tag send operation, returning a
   * `std::shared<ucxx::RequestTagMulti>` that can be later awaited and checked for errors.
   * This is a non-blocking operation, and the status of the transfer must be verified from
   * the resulting request object before the data can be released.
   *
   * The primary use of multi-buffer transfers is in Python where we want to reduce the
   * amount of futures needed to watch for, thus reducing Python overhead. However, this
   * may be used as a convenience implementation for transfers that require multiple
   * frames, internally this is implemented as one or more `ucxx::RequestTag` calls sending
   * headers (depending on the number of frames being transferred), followed by one
   * `ucxx::RequestTag` for each data frame.
   *
   * Using a Python future may be requested by specifying `enablePythonFuture`. If a
   * Python future is requested, the Python application must then await on this future to
   * ensure the transfer has completed. Requires UCXX to be compiled with
   * `UCXX_ENABLE_PYTHON=1`.
   *
   * @throws  std::runtime_error  if sizes of `buffer`, `size` and `isCUDA` do not match.
   *
   * @param[in] endpoint            the `std::shared_ptr<Endpoint>` parent component
   * @param[in] tag                 the tag to match.
   * @param[in] enablePythonFuture  whether a python future should be created and
   *                                subsequently notified.
   * @param[in] callbackFunction    user-defined callback function to call upon completion.
   * @param[in] callbackData        user-defined data to pass to the `callbackFunction`.
   *
   * @returns Request to be subsequently checked for the completion and its state.
   */
  friend std::shared_ptr<RequestTagMulti> createRequestTagMultiSend(
    std::shared_ptr<Endpoint> endpoint,
    const std::vector<void*>& buffer,
    const std::vector<size_t>& size,
    const std::vector<int>& isCUDA,
    const ucp_tag_t tag,
    const bool enablePythonFuture);

  /**
   * @brief Enqueue a multi-buffer tag receive operation.
   *
   * Enqueue a multi-buffer tag receive operation, returning a
   * `std::shared<ucxx::RequestTagMulti>` that can be later awaited and checked for errors.
   * This is a non-blocking operation, and because the receiver has no a priori knowledge
   * of the data being received, memory allocations are automatically handled internally.
   * The receiver must have the same capabilities of the sender, so that if the sender is
   * compiled with RMM support to allow for CUDA transfers, the receiver must have the
   * ability to understand and allocate CUDA memory.
   *
   * Using a Python future may be requested by specifying `enablePythonFuture`. If a
   * Python future is requested, the Python application must then await on this future to
   * ensure the transfer has completed. Requires UCXX to be compiled with
   * `UCXX_ENABLE_PYTHON=1`.
   *
   * @param[in] endpoint            the `std::shared_ptr<Endpoint>` parent component
   * @param[in] tag                 the tag to match.
   * @param[in] enablePythonFuture  whether a python future should be created and
   *                                subsequently notified.
   *
   * @returns Request to be subsequently checked for the completion and its state.
   */
  friend std::shared_ptr<RequestTagMulti> createRequestTagMultiRecv(
    std::shared_ptr<Endpoint> endpoint, const ucp_tag_t tag, const bool enablePythonFuture);

  /**
   * @brief `ucxx::RequestTagMulti` destructor.
   *
   * Free internal resources.
   */
  virtual ~RequestTagMulti();

  /**
   * @brief Mark request as completed.
   *
   * Mark a single `ucxx::RequestTag` as completed. This method is passed as the
   * user-defined callback to the `ucxx::RequestTag` constructor, which will then be
   * executed when that completes.
   *
   * When this method is called, the request that completed will be pushed into a container
   * which will be later used to evaluate if all frames completed and set the final status
   * of the multi-transfer request and the Python future, if enabled.
   *
   * @param[in] request the `ucxx::BufferRequest` object containing a single tag .
   */
  void markCompleted(std::shared_ptr<void> request);

  /**
   * @brief Callback to submit request to receive new header or frames.
   *
   * When a receive multi-transfer tag request is created or has received a new header, this
   * callback must be executed to ensure the next request to receive is submitted.
   *
   * If no requests for the present `ucxx::RequestTagMulti` transfer have been posted yet,
   * create one receiving a message with header. If the previous received request is header
   * containing the `next` flag set, then the next request is another header. Otherwise, the
   * next incoming message(s) is(are) frame(s).
   *
   * @throws std::runtime_error if called by a send request.
   */
  void callback();

  /**
   * @brief Return the status of the request.
   *
   * Return a `ucs_status_t` that may be used for more fine-grained error handling than
   * relying on `checkError()` alone, which does not currently implement all error
   * statuses supported by UCX.
   *
   * @return the current status of the request.
   */
  ucs_status_t getStatus();

  /**
   * @brief Return the future used to check on state.
   *
   * If the object is built with Python future support, return the future that can be
   * awaited from Python, returns `nullptr` otherwise.
   *
   * @returns the Python future object or `nullptr`.
   */
  void* getFuture();

  /**
   * @brief Check whether the request completed with an error.
   *
   * Check whether the request has completed with an error, if an error occurred an
   * exception is raised, but if the request has completed or is in progress this call will
   * act as a no-op. To verify whether the request is in progress either `isCompleted()` or
   * `getStatus()` should be checked.
   *
   * @throw `ucxx::CanceledError`         if the request was canceled.
   * @throw `ucxx::MessageTruncatedError` if the message was truncated.
   * @throw `ucxx::Error`                 if another error occurred.
   */
  void checkError();

  /**
   * @brief Check whether the request has already completed.
   *
   * Check whether the request has already completed. The status of the request must be
   * verified with `getStatus()` before consumption.
   *
   * @return whether the request has completed.
   */
  bool isCompleted();
};

typedef std::shared_ptr<RequestTagMulti> RequestTagMultiPtr;

}  // namespace ucxx<|MERGE_RESOLUTION|>--- conflicted
+++ resolved
@@ -1,12 +1,6 @@
 /**
-<<<<<<< HEAD
- * Copyright (c) 2022-2023, NVIDIA CORPORATION. All rights reserved.
- *
- * See file LICENSE for terms.
-=======
  * SPDX-FileCopyrightText: Copyright (c) 2022-2023, NVIDIA CORPORATION & AFFILIATES.
  * SPDX-License-Identifier: BSD-3-Clause
->>>>>>> f1d33b5b
  */
 #pragma once
 
