/**
 * SPDX-FileCopyrightText: Copyright (c) 2022-2024, NVIDIA CORPORATION & AFFILIATES.
 * SPDX-License-Identifier: BSD-3-Clause
 */
#pragma once

#include <memory>
#include <string>

#include <ucxx/component.h>
#include <ucxx/request_data.h>
#include <ucxx/typedefs.h>

namespace ucxx {

class Address;
class Context;
class Endpoint;
class Future;
class Listener;
class Notifier;
class Request;
class RequestAm;
class RequestMem;
class RequestStream;
class RequestTag;
class RequestTagMulti;
class Worker;

// Components
std::shared_ptr<Address> createAddressFromWorker(std::shared_ptr<Worker> worker);

std::shared_ptr<Address> createAddressFromString(std::string addressString);

std::shared_ptr<Context> createContext(const ConfigMap ucxConfig, const uint64_t featureFlags);

std::shared_ptr<Endpoint> createEndpointFromHostname(std::shared_ptr<Worker> worker,
                                                     std::string ipAddress,
                                                     uint16_t port,
                                                     bool endpointErrorHandling);

std::shared_ptr<Endpoint> createEndpointFromConnRequest(std::shared_ptr<Listener> listener,
                                                        ucp_conn_request_h connRequest,
                                                        bool endpointErrorHandling);

std::shared_ptr<Endpoint> createEndpointFromWorkerAddress(std::shared_ptr<Worker> worker,
                                                          std::shared_ptr<Address> address,
                                                          bool endpointErrorHandling);

std::shared_ptr<Listener> createListener(std::shared_ptr<Worker> worker,
                                         uint16_t port,
                                         ucp_listener_conn_callback_t callback,
                                         void* callbackArgs);

std::shared_ptr<Worker> createWorker(std::shared_ptr<Context> context,
                                     const bool enableDelayedSubmission,
                                     const bool enableFuture);

// Transfers
<<<<<<< HEAD
std::shared_ptr<RequestAm> createRequestAmSend(std::shared_ptr<Endpoint> endpoint,
                                               void* buffer,
                                               size_t length,
                                               ucs_memory_type_t memoryType,
                                               const bool enablePythonFuture,
                                               RequestCallbackUserFunction callbackFunction,
                                               RequestCallbackUserData callbackData);

std::shared_ptr<RequestAm> createRequestAmRecv(std::shared_ptr<Endpoint> endpoint,
                                               const bool enablePythonFuture,
                                               RequestCallbackUserFunction callbackFunction,
                                               RequestCallbackUserData callbackData);

std::shared_ptr<RequestStream> createRequestStream(std::shared_ptr<Endpoint> endpoint,
                                                   bool send,
                                                   void* buffer,
                                                   size_t length,
                                                   const bool enablePythonFuture);

std::shared_ptr<RequestMem> createRequestMem(std::shared_ptr<Endpoint> endpoint,
                                             bool send,
                                             void* buffer,
                                             size_t length,
                                             uint64_t remote_addr,
                                             ucp_rkey_h rkey,
                                             const bool enablePythonFuture,
                                             RequestCallbackUserFunction callbackFunction,
                                             RequestCallbackUserData callbackData);

std::shared_ptr<RequestTag> createRequestTag(std::shared_ptr<Component> endpointOrWorker,
                                             bool send,
                                             void* buffer,
                                             size_t length,
                                             ucp_tag_t tag,
                                             const bool enablePythonFuture,
                                             RequestCallbackUserFunction callbackFunction,
                                             RequestCallbackUserData callbackData);

std::shared_ptr<RequestTagMulti> createRequestTagMultiSend(std::shared_ptr<Endpoint> endpoint,
                                                           const std::vector<void*>& buffer,
                                                           const std::vector<size_t>& size,
                                                           const std::vector<int>& isCUDA,
                                                           const ucp_tag_t tag,
                                                           const bool enablePythonFuture);

std::shared_ptr<RequestTagMulti> createRequestTagMultiRecv(std::shared_ptr<Endpoint> endpoint,
                                                           const ucp_tag_t tag,
                                                           const bool enablePythonFuture);
=======
std::shared_ptr<RequestAm> createRequestAm(
  std::shared_ptr<Endpoint> endpoint,
  const std::variant<data::AmSend, data::AmReceive> requestData,
  const bool enablePythonFuture,
  RequestCallbackUserFunction callbackFunction,
  RequestCallbackUserData callbackData);

std::shared_ptr<RequestStream> createRequestStream(
  std::shared_ptr<Endpoint> endpoint,
  const std::variant<data::StreamSend, data::StreamReceive> requestData,
  const bool enablePythonFuture);

std::shared_ptr<RequestTag> createRequestTag(
  std::shared_ptr<Component> endpointOrWorker,
  const std::variant<data::TagSend, data::TagReceive> requestData,
  const bool enablePythonFuture,
  RequestCallbackUserFunction callbackFunction,
  RequestCallbackUserData callbackData);

std::shared_ptr<RequestTagMulti> createRequestTagMulti(
  std::shared_ptr<Endpoint> endpoint,
  const std::variant<data::TagMultiSend, data::TagMultiReceive> requestData,
  const bool enablePythonFuture);
>>>>>>> b1fa95c5

}  // namespace ucxx<|MERGE_RESOLUTION|>--- conflicted
+++ resolved
@@ -57,56 +57,6 @@
                                      const bool enableFuture);
 
 // Transfers
-<<<<<<< HEAD
-std::shared_ptr<RequestAm> createRequestAmSend(std::shared_ptr<Endpoint> endpoint,
-                                               void* buffer,
-                                               size_t length,
-                                               ucs_memory_type_t memoryType,
-                                               const bool enablePythonFuture,
-                                               RequestCallbackUserFunction callbackFunction,
-                                               RequestCallbackUserData callbackData);
-
-std::shared_ptr<RequestAm> createRequestAmRecv(std::shared_ptr<Endpoint> endpoint,
-                                               const bool enablePythonFuture,
-                                               RequestCallbackUserFunction callbackFunction,
-                                               RequestCallbackUserData callbackData);
-
-std::shared_ptr<RequestStream> createRequestStream(std::shared_ptr<Endpoint> endpoint,
-                                                   bool send,
-                                                   void* buffer,
-                                                   size_t length,
-                                                   const bool enablePythonFuture);
-
-std::shared_ptr<RequestMem> createRequestMem(std::shared_ptr<Endpoint> endpoint,
-                                             bool send,
-                                             void* buffer,
-                                             size_t length,
-                                             uint64_t remote_addr,
-                                             ucp_rkey_h rkey,
-                                             const bool enablePythonFuture,
-                                             RequestCallbackUserFunction callbackFunction,
-                                             RequestCallbackUserData callbackData);
-
-std::shared_ptr<RequestTag> createRequestTag(std::shared_ptr<Component> endpointOrWorker,
-                                             bool send,
-                                             void* buffer,
-                                             size_t length,
-                                             ucp_tag_t tag,
-                                             const bool enablePythonFuture,
-                                             RequestCallbackUserFunction callbackFunction,
-                                             RequestCallbackUserData callbackData);
-
-std::shared_ptr<RequestTagMulti> createRequestTagMultiSend(std::shared_ptr<Endpoint> endpoint,
-                                                           const std::vector<void*>& buffer,
-                                                           const std::vector<size_t>& size,
-                                                           const std::vector<int>& isCUDA,
-                                                           const ucp_tag_t tag,
-                                                           const bool enablePythonFuture);
-
-std::shared_ptr<RequestTagMulti> createRequestTagMultiRecv(std::shared_ptr<Endpoint> endpoint,
-                                                           const ucp_tag_t tag,
-                                                           const bool enablePythonFuture);
-=======
 std::shared_ptr<RequestAm> createRequestAm(
   std::shared_ptr<Endpoint> endpoint,
   const std::variant<data::AmSend, data::AmReceive> requestData,
@@ -126,10 +76,19 @@
   RequestCallbackUserFunction callbackFunction,
   RequestCallbackUserData callbackData);
 
+std::shared_ptr<RequestMem> createRequestMem(std::shared_ptr<Endpoint> endpoint,
+                                             bool send,
+                                             void* buffer,
+                                             size_t length,
+                                             uint64_t remote_addr,
+                                             ucp_rkey_h rkey,
+                                             const bool enablePythonFuture,
+                                             RequestCallbackUserFunction callbackFunction,
+                                             RequestCallbackUserData callbackData);
+
 std::shared_ptr<RequestTagMulti> createRequestTagMulti(
   std::shared_ptr<Endpoint> endpoint,
   const std::variant<data::TagMultiSend, data::TagMultiReceive> requestData,
   const bool enablePythonFuture);
->>>>>>> b1fa95c5
 
 }  // namespace ucxx